#!/usr/bin/groovy

node {
  def root = pwd()
  def mvn = tool 'M3'
  def nodejs = tool 'NodeJS_6'
  def zapHome = tool 'ZAProxy_v2_5_0'
  def fortifyBuild = "bf-tideprediction-${env.BUILD_NUMBER}"
  def sonar = tool 'SonarQube Runner 2.8'
  def projectId = "venicegeo:beachfront:bf-tideprediction"

  stage('Setup') {
    deleteDir()
    if(env.GITLAB_CREDS) {
      git url: "${env.GIT_URL}", branch: "${env.GIT_BRANCH}", credentialsId: "${env.GITLAB_CREDS}"
    } else {
      git url: "${env.GIT_URL}", branch: "${env.GIT_BRANCH}"
    }
        withCredentials([[$class: 'UsernamePasswordMultiBinding', credentialsId: "${env.ARTIFACT_READ_ONLY_CREDS}", usernameVariable: "USER", passwordVariable: "PASS"]]) {
            sh 'sed -i "s*CONDA_CHANNEL*`echo "${CONDA_CHANNEL_URL}" | sed "s#://#://${USER}:${PASS}@#g"`*g" environment.yml'
	}
  }

  def appvers = sh(script: "git describe --long --tags --always | sed 's/\\./-/'g", returnStdout: true)
  appvers = appvers.trim()
  def appName = "bf-tideprediction-${appvers}"

  stage('Archive') {
    // Build
    sh "./ci/archive.sh"
  }

  if(!params.SKIP_SCANS) {
	  stage('Scans') {
		withCredentials([[$class: "StringBinding", credentialsId: "${env.THREADFIX_API_KEY}", variable: "THREADFIX_KEY"]]) {
		  // Dependency Checker
		  sh "/jslave/dependency-check/dependency-check/bin/dependency-check.sh --version"
		  sh '/jslave/dependency-check/dependency-check/bin/dependency-check.sh --project "bf-tideprediction" --scan "." --format "XML" --enableExperimental --disableBundleAudit'
		  sh "/bin/curl -v --insecure -H 'Accept: application/json' -X POST --form file=@dependency-check-report.xml ${env.THREADFIX_URL}/rest/applications/${env.THREADFIX_ID}/upload?apiKey=${THREADFIX_KEY}"
		  // Fortify
		  sh "/opt/hp_fortify_sca/bin/sourceanalyzer -b ${fortifyBuild} ./{*.py,**/*.py}"
		  sh "/opt/hp_fortify_sca/bin/sourceanalyzer -b ${fortifyBuild}  -scan -Xmx8G -f fortifyResults-${fortifyBuild}.fpr"
		  sh "/bin/curl -v --insecure -H 'Accept: application/json' -X POST --form file=@fortifyResults-${fortifyBuild}.fpr ${env.THREADFIX_URL}/rest/applications/${env.THREADFIX_ID}/upload?apiKey=${THREADFIX_KEY}"
		}

		/*
		withCredentials([string(credentialsId: "${env.SONAR_TOKEN}", variable: 'USERNAME')]) {
		  withEnv(["HOME=${root}"]) {
			def projectId = "venicegeo:beachfront:bf-tideprediction"
			sh "${mvn}/bin/mvn sonar:sonar -Dmaven.repo.local=${root} -Dsonar.host.url=${env.SONAR_URL} -Dsonar.projectKey=${projectId} -Dsonar.projectName=${projectId} -Dsonar.login=${USERNAME}"// -P nga"
		  }
		}
			withCredentials([string(credentialsId: "${env.SONAR_TOKEN}", variable: 'USERNAME')]) {
				withEnv(["HOME=${root}"]) {
					sh """pwd && ls
			  ${sonar}/bin/sonar-scanner \
						-Dsonar.python.coverage.reportPath=report/coverage/coverage.xml \
						-Dsonar.sources=${root}/bftideprediction \
						-Dsonar.tests=${root}/test \
						-Dsonar.host.url=${env.SONAR_URL} \
						-Dsonar.projectKey=${projectId} \
						-Dsonar.projectName=${projectId} \
						-Dsonar.language=py \
						-Dsonar.projectBaseDir=${root} \
						-Dsonar.projectVersion=${appvers} \
						-Dsonar.login=${USERNAME}
					"""
				}
			}*/
	  }

	  stage("Security Scan Pass/Fail") {
		// Query threadfix and block if any highs/crits are found
		/*sh "mkdir -p sspf-pkg"
		dir("./sspf-pkg") {
		  withCredentials([[$class: 'StringBinding', credentialsId: "${env.THREADFIX_API_KEY}", variable: 'THREADFIX_KEY']]) {
			sh "curl -L ${env.SSPF_PACKAGE} -o sspf.zip"
			sh "unzip sspf.zip"
			dir("./sspf-master/sspf") {
			  sh "/bin/curl --fail --silent ${env.THREADFIX_URL}/rest/applications/${THREADFIX_ID}?apiKey=${THREADFIX_KEY} | ./sspf.py"
			}
		  }
		}*/
	  }
  }

  stage ('Int Deploy') {
    if(!fileExists('.cf')) {
      sh "mkdir -p .cf"
    }
    withEnv(['CF_HOME=.cf']) {
      withCredentials([[$class: 'UsernamePasswordMultiBinding', credentialsId: "${env.PCF_CREDS}", usernameVariable: 'CFUSER', passwordVariable: 'CFPASS']]) {
        sh "cf api ${env.PCF_API_ENDPOINT}"
        sh "cf auth ${CFUSER} ${CFPASS}"
        sh "cf target -o ${env.PCF_ORG} -s ${env.PHASE_ONE_PCF_SPACE}"
        sh "cf push ${appName} -f manifest.jenkins.yml --hostname ${appName} -b ${env.PYTHON_BUILDPACK_NAME} -d ${env.PHASE_ONE_PCF_DOMAIN} --no-start"
<<<<<<< HEAD
		try {
			sh "cf set-env ${appName} SPACE ${env.PHASE_ONE_PCF_SPACE}"
			sh "cf set-env ${appName} DOMAIN ${env.PHASE_ONE_PCF_DOMAIN}"
			sh "cf start ${appName}"
=======
        sh "cf set-env ${appName} SPACE ${env.PHASE_ONE_PCF_SPACE}"
        sh "cf set-env ${appName} DOMAIN ${env.PHASE_ONE_PCF_DOMAIN}"
        if(env.GITLAB_CREDS) {
          sh "cf set-env ${appName} REQUESTS_CA_BUNDLE /etc/ssl/certs/ca-certificates.crt"
        }
        try {
          sh "cf start ${appName}"
>>>>>>> 72f45693
        } catch (Exception e) {
          //sh "cf logs --recent ${appName}"
          sh "cf delete ${appName} -f -r"
          error("Error during application start. Deleting ${appName} and failing the build.")
        }
      }
    }
	if(!params.SKIP_SCANS) {
		withCredentials([[$class: 'StringBinding', credentialsId: "${env.THREADFIX_API_KEY}", variable: 'THREADFIX_KEY']]) {
		  sh "mkdir -p ${root}/zap-out"
		  sh """${zapHome}/zap.sh -cmd \
			-quickout ${root}/zap-out/zap.xml \
			-quickurl https://${appName}.${env.PHASE_ONE_PCF_DOMAIN} \
		  """
		  sh "cat ${root}/zap-out/zap.xml"
		  sh "/bin/curl -v --insecure -H 'Accept: application/json' -X POST --form file=@${root}/zap-out/zap.xml ${env.THREADFIX_URL}/rest/applications/${THREADFIX_ID}/upload?apiKey=${THREADFIX_KEY}"
		}
	}
    withEnv(['CF_HOME=.cf']) {
      withCredentials([[$class: 'UsernamePasswordMultiBinding', credentialsId: "${env.PCF_CREDS}", usernameVariable: 'CFUSER', passwordVariable: 'CFPASS']]) {
        sh "cf api ${env.PCF_API_ENDPOINT}"
        sh "cf auth ${CFUSER} ${CFPASS}"
        sh "cf target -o ${env.PCF_ORG} -s ${env.PHASE_ONE_PCF_SPACE}"
        def legacyAppNames = sh(script: "cf routes | grep \"bf-tideprediction \" | awk '{print \$4}'", returnStdout: true)
        sh "cf map-route ${appName} ${env.PHASE_ONE_PCF_DOMAIN} --hostname bf-tideprediction"
        // Remove Legacy applications
        for (Object legacyApp : legacyAppNames.trim().tokenize(',')) {
          def legacyAppName = legacyApp.toString().trim()
          if (legacyAppName != appName) {
            sh "cf unmap-route ${legacyAppName} ${env.PHASE_ONE_PCF_DOMAIN} --hostname bf-tideprediction"
            sh "cf delete -f ${legacyAppName} -r"
          }
        }
      }
    }
  }

  if (!params.SKIP_INTEGRATION_TESTS) {
    stage('Phase One Integration Tests') {
      if(!fileExists("integration-tests")) {
        sh "mkdir -p integration-tests"
      }
      // Clone Test Repository
      withCredentials([file(credentialsId: "${POSTMAN_SECRET_FILE}", variable: 'POSTMAN_FILE')]) {
        withEnv(["PATH+=${root}/integration-tests/node_modules/newman/bin:${nodejs}/bin", "PCF_SPACE=${env.PHASE_ONE_PCF_SPACE}", "HOME=${WORKSPACE}"]) {
          dir ("integration-tests") {
            if(env.INTEGRATION_GITLAB_CREDS) {
              git url: "${env.INTEGRATION_GIT_URL}", branch: "${env.INTEGRATION_GIT_BRANCH}", credentialsId: "${env.INTEGRATION_GITLAB_CREDS}"
            } else {
              git url: "${env.INTEGRATION_GIT_URL}", branch: "${env.INTEGRATION_GIT_BRANCH}"
            }
            sh "npm install newman@2"
            sh "/bin/bash ci/beachfront.sh"
          }
        }
      }
    }
  }

  if(params.DEPLOY_PHASE_TWO) {
    stage ('Stage Deploy') {
      if(!fileExists('.cf')) {
        sh "mkdir -p .cf"
      }
      withEnv(['CF_HOME=.cf']) {
        withCredentials([[$class: 'UsernamePasswordMultiBinding', credentialsId: "${env.PCF_CREDS}", usernameVariable: 'CFUSER', passwordVariable: 'CFPASS']]) {
          sh "cf api ${env.PCF_API_ENDPOINT}"
          sh "cf auth ${CFUSER} ${CFPASS}"
          sh "cf target -o ${env.PCF_ORG} -s ${env.PHASE_TWO_PCF_SPACE}"
          sh "cf push ${appName} -f manifest.jenkins.yml --hostname ${appName} -b ${env.PYTHON_BUILDPACK_NAME} -d ${env.PHASE_TWO_PCF_DOMAIN} --no-start"
		  try {
            sh "cf set-env ${appName} SPACE ${env.PHASE_TWO_PCF_SPACE}"
            sh "cf set-env ${appName} DOMAIN ${env.PHASE_TWO_PCF_DOMAIN}"
            sh "cf start ${appName}"
          } catch (Exception e) {
            //sh "cf logs --recent ${appName}"
            sh "cf delete ${appName} -f -r"
            error("Error during application start. Deleting ${appName} and failing the build.")
          }
        }
      }
	  if(!params.SKIP_SCANS) {
		  withCredentials([[$class: 'StringBinding', credentialsId: "${env.THREADFIX_API_KEY}", variable: 'THREADFIX_KEY']]) {
			sh "mkdir -p ${root}/zap-out"
			sh """${zapHome}/zap.sh -cmd \
			  -quickout ${root}/zap-out/zap.xml \
			  -quickurl https://${appName}.${env.PHASE_TWO_PCF_DOMAIN} \
			"""
			sh "cat ${root}/zap-out/zap.xml"
			sh "/bin/curl -v --insecure -H 'Accept: application/json' -X POST --form file=@${root}/zap-out/zap.xml ${env.THREADFIX_URL}/rest/applications/${THREADFIX_ID}/upload?apiKey=${THREADFIX_KEY}"
		  }
	  }
      withEnv(['CF_HOME=.cf']) {
        withCredentials([[$class: 'UsernamePasswordMultiBinding', credentialsId: "${env.PCF_CREDS}", usernameVariable: 'CFUSER', passwordVariable: 'CFPASS']]) {
          sh "cf api ${env.PCF_API_ENDPOINT}"
          sh "cf auth ${CFUSER} ${CFPASS}"
          sh "cf target -o ${env.PCF_ORG} -s ${env.PHASE_TWO_PCF_SPACE}"
          def legacyAppNames = sh(script: "cf routes | grep \"bf-tideprediction \" | awk '{print \$4}'", returnStdout: true)
          sh "cf map-route ${appName} ${env.PHASE_TWO_PCF_DOMAIN} --hostname bf-tideprediction"
          // Remove Legacy applications
          for (Object legacyApp : legacyAppNames.trim().tokenize(',')) {
            def legacyAppName = legacyApp.toString().trim()
            if (legacyAppName != appName) {
              sh "cf unmap-route ${legacyAppName} ${env.PHASE_TWO_PCF_DOMAIN} --hostname bf-tideprediction"
              sh "cf delete -f ${legacyAppName} -r"
            }
          }
        }
      }
    }

    if (!params.SKIP_INTEGRATION_TESTS) {
      stage('Phase Two Integration Tests') {
        if(!fileExists("integration-tests")) {
          sh "mkdir -p integration-tests"
        }
        // Clone Test Repository
        withCredentials([file(credentialsId: "${POSTMAN_SECRET_FILE}", variable: 'POSTMAN_FILE')]) {
          withEnv(["PATH+=${root}/integration-tests/node_modules/newman/bin:${nodejs}/bin", "PCF_SPACE=${env.PHASE_TWO_PCF_SPACE}", "HOME=${WORKSPACE}"]) {
            dir ("integration-tests") {
              if(env.INTEGRATION_GITLAB_CREDS) {
                git url: "${env.INTEGRATION_GIT_URL}", branch: "${env.INTEGRATION_GIT_BRANCH}", credentialsId: "${env.INTEGRATION_GITLAB_CREDS}"
              } else {
                git url: "${env.INTEGRATION_GIT_URL}", branch: "${env.INTEGRATION_GIT_BRANCH}"
              }
              sh "npm install newman@2"
              sh "/bin/bash ci/beachfront.sh"
            }
          }
        }
      }
    }
  }

}
<|MERGE_RESOLUTION|>--- conflicted
+++ resolved
@@ -94,20 +94,13 @@
         sh "cf auth ${CFUSER} ${CFPASS}"
         sh "cf target -o ${env.PCF_ORG} -s ${env.PHASE_ONE_PCF_SPACE}"
         sh "cf push ${appName} -f manifest.jenkins.yml --hostname ${appName} -b ${env.PYTHON_BUILDPACK_NAME} -d ${env.PHASE_ONE_PCF_DOMAIN} --no-start"
-<<<<<<< HEAD
 		try {
 			sh "cf set-env ${appName} SPACE ${env.PHASE_ONE_PCF_SPACE}"
 			sh "cf set-env ${appName} DOMAIN ${env.PHASE_ONE_PCF_DOMAIN}"
+			if(env.GITLAB_CREDS) {
+			  sh "cf set-env ${appName} REQUESTS_CA_BUNDLE /etc/ssl/certs/ca-certificates.crt"
+			}
 			sh "cf start ${appName}"
-=======
-        sh "cf set-env ${appName} SPACE ${env.PHASE_ONE_PCF_SPACE}"
-        sh "cf set-env ${appName} DOMAIN ${env.PHASE_ONE_PCF_DOMAIN}"
-        if(env.GITLAB_CREDS) {
-          sh "cf set-env ${appName} REQUESTS_CA_BUNDLE /etc/ssl/certs/ca-certificates.crt"
-        }
-        try {
-          sh "cf start ${appName}"
->>>>>>> 72f45693
         } catch (Exception e) {
           //sh "cf logs --recent ${appName}"
           sh "cf delete ${appName} -f -r"
